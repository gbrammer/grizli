--- conflicted
+++ resolved
@@ -228,20 +228,12 @@
     output_path, base_file = os.path.split(rate_file)
     mastquery.utils.download_from_mast([base_file.replace('_rate.fits','_uncal.fits')])
     
-<<<<<<< HEAD
-    try:
-        ncores = int(cores)
-    except ValueError:
-        ncores = cores
-        
-=======
     # try:
     #     ncores = int(cores)
     # except ValueError:
     #     ncores = cores
     ncores = cores
     
->>>>>>> 7e06896d
     steps = {
         "jump": {
             "save_results": True,
